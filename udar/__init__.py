"""Python wrapper of UDAR, a part-of-speech tagger for (accented) Russian"""

from collections import defaultdict
import os
from pathlib import Path
from pkg_resources import resource_filename
from random import choice
from random import shuffle
import re
from subprocess import PIPE
from subprocess import Popen
import sys

import hfst

RSRC_PATH = resource_filename('udar', 'resources/')
TAG_FNAME = RSRC_PATH + 'udar_tags.tsv'
<<<<<<< HEAD
PHONE_FNAME = RSRC_PATH + 'g2p.hfstol'
=======
fst_dict = {}  # container for globally initialized FSTs
>>>>>>> 92240ce1


def is_exe(fpath):
    return os.path.isfile(fpath) and os.access(fpath, os.X_OK)


def which(program):
    """UNIX `which`, from https://stackoverflow.com/a/377028/2903532"""
    fpath, fname = os.path.split(program)
    if fpath:
        if is_exe(program):
            return program
    else:
        for path in os.environ["PATH"].split(os.pathsep):
            exe_file = os.path.join(path, program)
            if is_exe(exe_file):
                return exe_file
    return None


def hfst_tokenize(text):
    try:
        p = Popen(['hfst-tokenize',
                   RSRC_PATH + 'tokeniser-disamb-gt-desc.pmhfst'],
                  stdin=PIPE,
                  stdout=PIPE,
                  universal_newlines=True)
        output, error = p.communicate(text)
        if error:
            print('ERROR (tokenizer):', error)
        return output.rstrip().split('\n')
    except FileNotFoundError as e:
        print('Command-line hfst must be installed to use the tokenizer.',
              file=sys.stderr)
        raise e


if which('hfst-tokenize'):
    DEFAULT_TOKENIZER = hfst_tokenize
else:
    try:
        from nltk import word_tokenize as nltk_tokenize
        DEFAULT_TOKENIZER = nltk_tokenize
    except ModuleNotFoundError:
        print('hfst-tokenize and nltk not found. DEFAULT_TOKENIZER not set.',
              file=sys.stderr)


def _readify(r):
    """Try to make Reading. If that fails, try to make a MultiReading."""
    try:
        return Reading(r)
    except KeyError:
        return MultiReading(r)
    raise NotImplementedError(f'Cannot parse reading {r}.')


def _get_lemmas(reading):
    try:
        return [reading.lemma]
    except AttributeError:
        out = []
        for r in reading.readings:
            out.extend(_get_lemmas(r))
        return out
    raise NotImplementedError


class Tag:
    """Grammatical tag expressing a morphosyntactic or other value."""
    __slots__ = ['name', 'detail', 'is_L2', 'is_Err']

    def __init__(self, name, detail):
        self.name = name
        self.detail = detail
        self.is_L2 = name.startswith('Err/L2')
        self.is_Err = name.startswith('Err')

    def __hash__(self):
        return hash(self.name)

    def __repr__(self):
        return f'{self.name}'

    def info(self):
        return f'{self.name}\t{self.detail}'


_tag_dict = {}
with Path(TAG_FNAME).open() as f:
    for line in f:
        tag_name, detail = line.strip().split('\t', maxsplit=1)
        tag_name = tag_name[1:]
        if tag_name in _tag_dict:
            raise NameError(f'{tag_name} is listed twice in {TAG_FNAME}.')
        tag = Tag(tag_name, detail)
        _tag_dict[tag_name] = tag
        _tag_dict[tag] = tag  # identity added for versatile lookup
CASES = [_tag_dict[c] for c in
         ['Nom', 'Acc', 'Gen', 'Gen2', 'Loc', 'Loc2', 'Dat', 'Ins', 'Voc']]


def tag_info(tag):
    return _tag_dict[tag].info()


class Reading:
    """Grammatical analysis of a Token.

    A given Token can have many Readings.
    """
    __slots__ = ['lemma', 'tags', 'weight', 'tagset', 'L2_tags']

    def __init__(self, in_tup):
        """Convert HFST tuples to more user-friendly interface."""
        r, self.weight = in_tup
        self.lemma, *self.tags = r.split('+')  # TODO make `+` more robust?
        self.tags = [_tag_dict[t] for t in self.tags]
        self.tagset = set(self.tags)
        self.L2_tags = {tag for tag in self.tags if tag.is_L2}

    def __contains__(self, key):
        """Fastest if `key` is a Tag, but works with str."""
        return key in self.tagset or _tag_dict[key] in self.tagset

    def __repr__(self):
        return f'{self.lemma}_{"_".join(t.name for t in self.tags)}'

    def __str__(self):
        return f'{self.lemma}+{"+".join(t.name for t in self.tags)}'

    def CG_str(self):
        """CG3-style __str__"""
        return f'"{self.lemma}" {" ".join(t.name for t in self.tags)} <W:{self.weight}>'  # noqa: E501

    def noL2_str(self):
        return f'{self.lemma}+{"+".join(t.name for t in self.tags if not t.is_L2)}'  # noqa: E501

    def generate(self, fst=None):
        if fst is None:
            init_generator()
            fst = fst_dict['generator']
        try:
            return fst.generate(self.noL2_str())
        except IndexError:
            print('ERROR Failed to generate: '
                  f'{self} {self.noL2_str()} {fst.generate(self.noL2_str())}',
                  file=sys.stderr)

    def replace_tag(self, orig_tag, new_tag):
        """Replace a given tag with new tag."""
        # if given tags are `str`s, convert them to `Tag`s.
        # (`Tag`s are mapped to themselves.)
        orig_tag = _tag_dict[orig_tag]
        new_tag = _tag_dict[new_tag]
        try:
            self.tags[self.tags.index(orig_tag)] = new_tag
            self.tagset = set(self.tags)
        except ValueError:
            pass


class MultiReading(Reading):
    """Complex grammatical analysis of a Token.
    (more than one underlying token)
    """
    __slots__ = ['readings', 'weight']

    def __init__(self, in_tup):
        """Convert HFST tuples to more user-friendly interface."""
        readings, self.weight = in_tup
        assert '#' in readings
        self.readings = [_readify((r, self.weight))
                         for r in readings.split('#')]

    def __contains__(self, key):
        """Fastest if `key` is a Tag, but works with str."""
        if self.readings:
            return any(key in r.tagset or _tag_dict[key] in r.tagset
                       for r in self.readings)
        else:
            return False

    def __repr__(self):
        return f'''{'#'.join(f"""{r.lemma}_{"_".join(t.name for t in r.tags)}""" for r in self.readings)}'''  # noqa: E501

    def __str__(self):
        return f'''{'#'.join(f"""{r.lemma}+{"+".join(t.name for t in r.tags)}""" for r in self.readings)}'''  # noqa: E501

    def CG_str(self):
        """CG3-style __str__"""
        *rest, last = self.readings
        sep = '\n\t\t'
        out_str = f'''"{last.lemma}" {" ".join(t.name for t in last.tags)} <W:{self.weight}>{sep}'''  # noqa: E501
        return out_str + f'''{sep.join(f'"{r.lemma}" {" ".join(t.name for t in r.tags)} <W:{self.weight}>' for r in rest)}'''  # noqa: E501

    def noL2_str(self):
        return f'''{'#'.join(f"""{r.lemma}+{"+".join(t.name for t in r.tags if not t.is_L2)}""" for r in self.readings)}'''  # noqa: E501

    def generate(self, fst=None):
        if fst is None:
            init_generator()
            fst = fst_dict['generator']
        try:
            return fst.generate(self.noL2_str())
        except IndexError:
            print('ERROR Failed to generate: '
                  f'{self} {self.noL2_str()} {fst.generate(self.noL2_str())}',
                  file=sys.stderr)

    def replace_tag(self, orig_tag, new_tag, which_reading=None):
        """Attempt to replace tag in reading indexed by `which_reading`.
        If which_reading is not supplied, replace tag in all readings.
        """
        # if given tags are `str`s, convert them to `Tag`s.
        # (`Tag`s are mapped to themselves.)
        orig_tag = _tag_dict[orig_tag]
        new_tag = _tag_dict[new_tag]
        if which_reading is None:
            for r in self.readings:
                try:
                    r.tags[r.tags.index(orig_tag)] = new_tag
                    r.tagset = set(r.tags)
                except ValueError:
                    continue
        else:
            try:
                self.readings[which_reading].tags[self.readings[which_reading].tags.index(orig_tag)] = new_tag  # noqa: E501
            except ValueError:
                pass


class Token:
    """Custom token object"""
    __slots__ = ['orig', 'readings', 'lemmas', 'upper_indices']

    def __init__(self, orig=None, readings=[]):
        self.orig = orig
        self.readings = [_readify(r) for r in readings]
        self.lemmas = set()
        for r in self.readings:
            try:
                self.lemmas.add(r.lemma)
            except AttributeError:
                lemmas = _get_lemmas(r)
                for lemma in lemmas:
                    self.lemmas.add(lemma)
        self.upper_indices = self.cap_indices()

    def __contains__(self, key):
        """Checks membership for lemmas and tags."""
        if self.readings:
            return key in self.lemmas or any(key in r for r in self.readings)
        else:
            return False

    def __repr__(self):
        return f'{self.orig} [{"  ".join(repr(r) for r in self.readings)}]'

    def is_L2(self):
        """Return True if ALL readings contain an L2 error tag."""
        if self.readings:
            return all(r.L2_tags for r in self.readings)
        else:
            return False

    def has_L2(self):
        """Return True if ANY readings contain an L2 error tag."""
        if self.readings:
            return any(r.L2_tags for r in self.readings)
        else:
            return False

    def has_lemma(self, lemma):
        """Return True if ANY readings contain a given lemma."""
        return lemma in self.lemmas

    def has_tag(self, tag):
        """Return True if ANY readings contain a given tag."""
        if self.readings:
            return any(tag in r for r in self.readings)
        else:
            return False

    def cap_indices(self):
        """Indices of capitalized characters in original token."""
        return {i for i, char in enumerate(self.orig) if char.isupper()}

    def recase(self, in_str):
        """Capitalize each letter in `in_str` indicated in `indices`."""
        if not self.upper_indices:
            return in_str
        grave_i = in_str.find('\u0300')
        if grave_i == -1:
            grave_i = 255  # a small number bigger than the length of any word
        acute_i = in_str.find('\u0301')
        if acute_i == -1:
            acute_i = 255
        return ''.join([char.upper()
                        if i + (i >= grave_i) + (i >= acute_i)  # True evaluates to 1  # noqa: E501
                        in self.upper_indices
                        else char
                        for i, char in enumerate(in_str)])

    def stresses(self, recase=True):
        """Return set of all surface forms from a token's readings."""
        init_accented_generator()
        if recase:
            stresses = {self.recase(r.generate(fst_dict['acc-generator']))
                        for r in self.readings}
        else:
            stresses = {r.generate(fst_dict['acc-generator'])
                        for r in self.readings}
        return stresses or None

    def guess(self, backoff=None):
        # if self.isInsane():
        #     if backoff is None:
        #         return self.surface
        #     if backoff == 'syllable':
        #         return self.guess_syllable()
        if len(self.readingsdict) > 0:
            randomchoice = choice(list(self.readingsdict))
            return self.readingsdict[randomchoice][0]
        else:
            return self.guess_syllable()

    def guess_freq(self, backoff=None):
        """Leftovers from dissertation script. TODO refactor."""
        tag_freq_dict = None  # Just to get flake8 off my back
        lem_tag_freq_dict = None  # Just to get flake8 off my back
        # if self.isInsane():
        #     if backoff is None:
        #         return self.surface
        #     if backoff == 'syllable':
        #         return self.guess_syllable()
        reading = (0, '')
        tag = (0, '')
        for r in self.readingsdict:
            if '<' in r:
                tagSeq = r[r.index('<'):]
            else:
                tagSeq = ' '*16  # force tag backoff to fail if there is no '<'

            if tagSeq in tag_freq_dict:
                if tag_freq_dict[tagSeq] > tag[0]:
                    tag = (tag_freq_dict[tagSeq], r)

            if r in lem_tag_freq_dict:
                if lem_tag_freq_dict[r] > reading[0]:
                    reading = (lem_tag_freq_dict[r], r)

        if reading[0] > 0:
            return self.readingsdict[reading[1]][0]
        elif tag[0] > 0:
            return self.readingsdict[tag[1]][0]
        else:
            if backoff is None:
                return self.surface
            elif backoff == 'syllable':
                return self.guess_syllable()

    def guess_syllable(self):
        """Place stress on the last vowel followed by a consonant.

        This is a (bad) approximation of the last syllable of the stem. Not
        reliable at all, especially for forms with a consonant in the
        grammatical ending.
        """
        V = 'аэоуыяеёюи'
        # TODO make this less bad
        if 'ё' in self.orig or '\u0301' in self.orig:
            return self.orig
        else:
            return re.sub(f'([{V}])([^{V}]+[{V}]+(?:[^{V}]+)?)$',
                          '\\1\u0301\\2',
                          self.orig)

    def hfst_stream(self):
        """An HFST stream repr for command-line pipelines."""
        return '\n'.join(f'{self.orig}\t{r!s}\t{r.weight}'
                         for r in self.readings)

    def cg3_stream(self):
        """A vislcg3 stream repr for command-line pipelines."""
        output = '\n\t'.join(f'{r.CG_str()}' for r in self.readings)
        return f'"<{self.orig}>"\n\t{output}'

    @staticmethod
    def clean_surface(tok):
        return tok.lower().replace('\u0301', '').replace('\u0300', '').replace('ё', 'е')  # noqa: E501


class Text:
    """String of `Token`s."""
    __slots__ = ['_tokenized', '_analyzed', '_disambiguated', '_from_str',
                 'orig', 'toks', 'Toks']

    def __init__(self, input_text, tokenize=True, analyze=True,
                 disambiguate=False, tokenizer=DEFAULT_TOKENIZER,
                 analyzer=None, gram_path=None):
        """Note the difference between self.toks and self.Toks, where the
        latter is a list of Token objects, the former a list of strings.
        """
        self._analyzed = False
        self._disambiguated = False
        self.Toks = None
        if isinstance(input_text, str):
            self._from_str = True
            self.orig = input_text
            self._tokenized = False
            self.toks = None
        elif isinstance(input_text, list):
            self._from_str = False
            self.orig = ' '.join(input_text)
            self._tokenized = True
            self.toks = input_text
        else:
            t = type(input_text)
            raise NotImplementedError(f'Expected `str` or `list`, got {t}.')
        if tokenize and not self.toks:
            self.tokenize(tokenizer=tokenizer)
        if analyze:
            self.analyze(analyzer=analyzer)
        if disambiguate:
            self.disambiguate(gram_path=gram_path)

    def __repr__(self):
        try:
            return '\n\n'.join(tok.hfst_stream() for tok in self.Toks) + '\n'
        except TypeError:
            try:
                return f'(Text (not analyzed) {self.toks[:10]})'
            except TypeError:
                return f'(Text (not tokenized) {self.orig[:30]})'

    def CG_str(self):
        # TODO find a better way than <dummy> to flush the last token
        return '\n'.join(tok.cg3_stream() for tok in self.Toks) + '\n"<dummy>"\n\t""\n'  # noqa: E501

    def __getitem__(self, i):
        try:
            return self.Toks[i]
        except TypeError:
            try:
                return self.toks[i]
            except TypeError as e:
                raise e('Text object not yet tokenized. Try Text.tokenize() '
                        'or Text.analyze() first.')

    def __iter__(self):
        try:
            return (t for t in self.Toks)
        except TypeError as e:
            raise e('Text object only iterable after morphological analysis. '
                    'Try Text.analyze() first.')

    def tokenize(self, tokenizer=DEFAULT_TOKENIZER):
        self.toks = tokenizer(self.orig)
        self._tokenized = True

    def analyze(self, analyzer=analyzer):
        if analyzer is None:
            init_analyzer()
            analyzer = fst_dict['analyzer']
        self.Toks = [analyzer.lookup(tok) for tok in self.toks]
        self._analyzed = True

    def disambiguate(self, gram_path=None):
        """Remove readings based on CG3 disambiguation grammar at gram_path."""
        if gram_path is None:
            gram_path = RSRC_PATH + 'disambiguator.cg3'
        elif isinstance(gram_path, str):
            pass
        elif isinstance(gram_path, Path):
            gram_path = repr(gram_path)
        else:
            raise NotImplementedError('Unexpected grammar path. Use str.')
        try:
            p = Popen(['vislcg3', '-g', gram_path],
                      stdin=PIPE,
                      stdout=PIPE,
                      universal_newlines=True)
            output, error = p.communicate(input=self.CG_str())
            self.Toks = self.parse_cg3(output)
            self._disambiguated = True
        except FileNotFoundError:
            raise FileNotFoundError('vislcg3 must be installed and be in your '
                                    'PATH variable to disambiguate a text.')

    @staticmethod
    def parse_cg3(stream):
        output = []
        readings = []
        orig = 'junk'  # will be thrown away
        for line in stream.split('\n'):
            try:
                old_orig, orig = orig, re.match('"<(.*?)>"', line).group(1)
                output.append(Token(old_orig, readings))
                readings = []
                continue
            except AttributeError:
                try:
                    lemma, tags, weight = re.match(r'\t"(.*)" (.*?) <W:(.*)>$', line).groups()  # noqa: E501
                    tags = tags.replace(' ', '+')
                    readings.append((f'{lemma}+{tags}', weight))
                except AttributeError:
                    continue
        return output[1:]  # throw away 'junk' token

    def stressify(self, approach='safe', guess=False):
        """Return str of running text with stress marked.

        approach  (Applies only to words in the lexicon.)
            safe   -- Only add stress if it is unambiguous.
            freq   -- lemma+reading > lemma > reading
            random -- Randomly choose between specified stress positions.
            all    -- Add stress to all possible specified stress positions.

        guess
            Applies only to out-of-lexicon words. Makes an "intelligent" guess.
        """
        out_text = []
        for tok in self.Toks:
            stresses = tok.stresses()
            if stresses is None:
                if guess:
                    return self.guess_syllable()
                else:
                    out_text.append(tok.orig)
            elif len(stresses) == 1:
                out_text.append(stresses.pop())
            else:
                if approach == 'safe':
                    out_text.append(tok.orig)
                elif approach == 'random':
                    out_text.append(choice(list(stresses)))
                elif approach == 'freq':
                    raise NotImplementedError
                elif approach == 'all':
                    raise NotImplementedError
                else:
                    raise NotImplementedError
        return self.respace(out_text)

    def phoneticize(self, approach='safe', guess=False, context=False):
        """Return str of running text of phonetic transcription.

        approach  (Applies only to words in the lexicon.)
            safe   -- Only add stress if it is unambiguous.
            freq   -- lemma+reading > lemma > reading
            random -- Randomly choose between specified stress positions.
            all    -- Add stress to all possible specified stress positions.

        guess
            Applies only to out-of-lexicon words. Makes an "intelligent" guess.

        context
            Applies phonetic transcription based on context between words
        """
        if context:
            raise NotImplementedError

        init_g2p()

        out_text = []
        for tok in self.Toks:
            stresses = tok.stresses()
            if stresses is None:
                if guess:
                    return self.guess_syllable()
                else:
                    out_token = tok.orig
            elif len(stresses) == 1:
                out_token = stresses.pop()
            else:
                if approach == 'safe':
                    out_token = tok.orig
                elif approach == 'random':
                    out_token = choice(list(stresses))
                elif approach == 'freq':
                    raise NotImplementedError
                elif approach == 'all':
                    raise NotImplementedError
                else:
                    raise NotImplementedError

            if 'Gen' in tok:
                out_token += "G"
            if 'Pl3' in tok:
                out_token += "P"
            if 'Loc' in tok:
                out_token += "L"
            if 'Dat' in tok:
                out_token += "D"
            if 'Ins' in tok:
                out_token += "I"
            if out_token.endswith("я") or out_token.endswith("Я"):
                out_token += "Y"
            if out_token.endswith("ясь") or out_token.endswith("ЯСЬ"):
                out_token += "S"

            outputs = g2p.lookup(out_token)
            assert len(outputs) == 1
            output = outputs[0][0]
            out_text.append(output)

        return self.respace(out_text)

    def respace(self, toks):
        if self._from_str:
            return unspace_punct(' '.join(toks))
            # TODO do something cool, but not obvious
            if isinstance(toks, list):
                for match in re.finditer(r'\s+', self.orig):
                    pass
        else:
            return unspace_punct(' '.join(toks))


class Udar:
    """UDAR Does Accented Russian: a finite-state detailed part-of-speech
    tagger for (accented) Russian.

    Example:
    >>> fst = Udar('accented-generator')
    >>> fst.generate('слово+N+Neu+Inan+Sg+Gen')
    сло́ва
    """
    __slots__ = ['flavor', 'path2fst', 'fst']

    def __init__(self, flavor):
        """Build fst for lookup. Flavor must be one of the following:
            - 'analyzer' (or 'analyser')
            - 'L2-analyzer' (or 'L2-analyser')
            - 'generator'
            - 'accented-generator'
        """
        self.flavor = flavor
        fnames = {'analyzer': 'analyser-gt-desc.hfstol',
                  'L2-analyzer': 'analyser-gt-desc-L2.hfstol',
                  'generator': 'generator-gt-norm.hfstol',
                  'accented-generator': 'generator-gt-norm.accented.hfstol'}
        fnames['analyser'] = fnames['analyzer']
        fnames['L2-analyser'] = fnames['L2-analyzer']
        try:
            self.path2fst = f'{RSRC_PATH}{fnames[flavor]}'
        except KeyError as e:
            raise e(f'flavor must be in {set(fnames.keys())}')
        fst_stream = hfst.HfstInputStream(self.path2fst)
        self.fst = fst_stream.read()
        assert fst_stream.is_eof()  # be sure the hfstol file only had one fst

    def generate(self, reading):
        """Return str from a given lemma+Reading."""
        if isinstance(reading, Reading):
            reading = reading.noL2_str()
        try:
            return self.fst.lookup(reading)[0][0]
        except IndexError:
            return None

    def lookup(self, tok):
        """Return Token with all readings."""
        return Token(tok, self.fst.lookup(tok))

    def lookup_all_best(self, tok):
        """Return Token with only the highest-weighted reading(s)."""
        tok = self.lookup(tok)
        rmax = max([r.weight for r in tok.readings])
        tok.readings = [r for r in tok.readings if r.weight == rmax]
        return tok

    def lookup_one_best(self, tok):
        """Return Token with only one highest-weighted output.

        In the case of multiple readings with the same max weight,
        one is selected at random.
        """
        tok = self.lookup(tok)
        shuffle(tok.readings)
        tok.readings = [max(tok.readings, default=Token(),
                            key=lambda r: r.weight)]
        return tok


def stressify(text, disambiguate=False, **kwargs):
    """Automatically add stress to running text."""
    text = Text(text, disambiguate=disambiguate)
    return text.stressify(**kwargs)


def unspace_punct(in_str):
    """Attempt to remove spaces before punctuation."""
    return re.sub(r' +([.?!;:])', r'\1', in_str)


def diagnose_L2(text, tokenizer=DEFAULT_TOKENIZER):
    """Analyze running text for L2 errors.

    Return dict of errors: {<Tag>: {set, of, exemplars, in, text}, ...}
    """
    out_dict = defaultdict(set)
    init_L2_analyzer()
    text = Text(text, analyze=False)
    text.analyze(analyzer=fst_dict['L2-analyzer'])
    for tok in text:
        if tok.is_L2():
            for r in tok.readings:
                for tag in r.L2_tags:
                    out_dict[tag].add(tok.orig)
    return dict(out_dict)


def noun_distractors(noun, stressed=True):
    """Given an input noun, return set of wordforms in its paradigm.

    The input noun can be in any case. Output paradigm is limited to the same
    NUMBER value of the input (i.e. SG or PL). In other words, if a singular
    noun is given, the singular paradigm is returned.
    """
    init_analyzer()
    init_generator()
    if stressed:
        gen = fst_dict['acc-generator']
    else:
        gen = fst_dict['generator']
    if isinstance(noun, str):
        tok = fst_dict['analyzer'].lookup(noun)
        readings = [r for r in tok.readings if _tag_dict['N'] in r]
        try:
            reading = readings[0]
        except IndexError:
            print(f'The token {noun} has no noun readings.', file=sys.stderr)
    elif isinstance(noun, Reading):
        reading = noun
    else:
        raise NotImplementedError('Argument must be str or Reading.')
    out_set = set()
    current_case = [t for t in reading.tags if t in CASES][0]
    for new_case in CASES:
        reading.replace_tag(current_case, new_case)
        out_set.add(reading.generate(fst=gen))
        current_case = new_case
    return out_set - {None}


def init_analyzer():
    global fst_dict
    try:
        fst_dict['analyzer']
    except KeyError:
        fst_dict['analyzer'] = Udar('analyzer')


def init_L2_analyzer():
    global fst_dict
    try:
        fst_dict['L2-analyzer']
    except KeyError:
        fst_dict['L2-analyzer'] = Udar('L2-analyzer')


def init_generator():
    global fst_dict
    try:
        fst_dict['generator']
    except KeyError:
        fst_dict['generator'] = Udar('generator')


def init_accented_generator():
    global fst_dict
    try:
        fst_dict['acc-generator']
    except KeyError:
        fst_dict['acc-generator'] = Udar('accented-generator')

def init_g2p():
    global g2p
    try:
        g2p
    except NameError:
        input_stream = hfst.HfstInputStream(PHONE_FNAME)
        g2p = input_stream.read()


if __name__ == '__main__':
    print(hfst_tokenize('Мы нашли все проблемы, и т.д.'))
    toks = ['слово', 'земла', 'Работа']
    fst = Udar('L2-analyzer')
    init_accented_generator()
    print(fst_dict['acc-generator'].generate('слово+N+Neu+Inan+Sg+Gen'))
    for i in toks:
        t = fst.lookup(i)
        for r in t.readings:
            print(r, 'Is this a GEN form?:', 'Gen' in r)
            print(t, '\t===>\t',
                  t.recase(r.generate(fst_dict['acc-generator'])))
    print(stressify('Это - первая попытка.'))
    L2_sent = 'Я забыл дать девушекам денеги, которые упали на землу.'
    err_dict = diagnose_L2(L2_sent)
    for tag, exemplars in err_dict.items():
        print(tag, tag.detail)
        for e in exemplars:
            print('\t', e)
    print(noun_distractors('слово'))
    print(noun_distractors('словам'))

    text = Text('Мы нашли то, что искали и т.д.', disambiguate=True)
    print(text)
    print(text.stressify())
    print(text.phoneticize())<|MERGE_RESOLUTION|>--- conflicted
+++ resolved
@@ -15,11 +15,8 @@
 
 RSRC_PATH = resource_filename('udar', 'resources/')
 TAG_FNAME = RSRC_PATH + 'udar_tags.tsv'
-<<<<<<< HEAD
 PHONE_FNAME = RSRC_PATH + 'g2p.hfstol'
-=======
 fst_dict = {}  # container for globally initialized FSTs
->>>>>>> 92240ce1
 
 
 def is_exe(fpath):
@@ -481,7 +478,7 @@
         self.toks = tokenizer(self.orig)
         self._tokenized = True
 
-    def analyze(self, analyzer=analyzer):
+    def analyze(self, analyzer=None):
         if analyzer is None:
             init_analyzer()
             analyzer = fst_dict['analyzer']
